package vsphere

import (
	"fmt"
	"log"
	"math"
	"net/url"
	"regexp"
	"strings"
	"sync"
	"time"

	"github.com/vmware/govmomi/vim25/soap"

	"github.com/cblomart/vsphere-graphite/backend"
	"github.com/cblomart/vsphere-graphite/utils"

	"golang.org/x/net/context"

	"github.com/vmware/govmomi"
	"github.com/vmware/govmomi/find"
	"github.com/vmware/govmomi/vim25/methods"
	"github.com/vmware/govmomi/vim25/mo"
	"github.com/vmware/govmomi/vim25/types"
)

const (
	// VCENTERRESULTLIMIT is the maximum amount of result to fetch back in one query
	VCENTERRESULTLIMIT = 500000.0
	// INSTANCERATIO is the number of effective result in fonction of the metrics. This is necessary due to the possibility to retrieve instances with wildcards
	INSTANCERATIO = 3.0
)

var cache Cache

// VCenter description
type VCenter struct {
	Hostname     string
	Username     string
	Password     string
	MetricGroups []*MetricGroup
}

// AddMetric : add a metric definition to a metric group
func (vcenter *VCenter) AddMetric(metric *MetricDef, mtype string) {
	// find the metric group for the type
	var metricGroup *MetricGroup
	for _, tmp := range vcenter.MetricGroups {
		if tmp.ObjectType == mtype {
			metricGroup = tmp
			break
		}
	}
	// create a new group if needed
	if metricGroup == nil {
		metricGroup = &MetricGroup{ObjectType: mtype}
		vcenter.MetricGroups = append(vcenter.MetricGroups, metricGroup)
	}
	// check if Metric already present
	for _, tmp := range metricGroup.Metrics {
		if tmp.Key == metric.Key {
			// metric already in metric group
			return
		}
	}
	metricGroup.Metrics = append(metricGroup.Metrics, metric)
}

// Connect : Conncet to vcenter
func (vcenter *VCenter) Connect() (*govmomi.Client, error) {

	// prepare vcname
	vcName := strings.Split(vcenter.Hostname, ".")[0]

	// Prepare vCenter Connections
	ctx, cancel := context.WithCancel(context.Background())
	defer cancel()
	log.Printf("vcenter %s: connecting\n", vcName)
	username := url.QueryEscape(vcenter.Username)
	password := url.QueryEscape(vcenter.Password)
	u, err := url.Parse("https://" + username + ":" + password + "@" + vcenter.Hostname + "/sdk")
	if err != nil {
		log.Printf("vcenter %s: could not parse vcenter url - %s\n", vcName, err)
		return nil, err
	}
	client, err := govmomi.NewClient(ctx, u, true)
	if err != nil {
		log.Printf("vcenter %s: could not connect to vcenter - %s\n", vcName, err)
		return nil, err
	}
	return client, nil
}

// InitMetrics : maps metric keys to requested metrics
func InitMetrics(metrics []*Metric, perfmanager *mo.PerformanceManager) {
	// build a map of perf key per metric string id
	metricToPerf := make(map[string]int32)
	for _, perf := range perfmanager.PerfCounter {
		key := fmt.Sprintf("%s.%s.%s", perf.GroupInfo.GetElementDescription().Key, perf.NameInfo.GetElementDescription().Key, string(perf.RollupType))
		metricToPerf[key] = perf.Key
	}
	// fill in the metric key
	for _, metric := range metrics {
		for _, metricdef := range metric.Definition {
			if key, ok := metricToPerf[metricdef.Metric]; ok {
				metricdef.Key = key
			}
		}
	}
}

// Init : initialize vcenter
func (vcenter *VCenter) Init(metrics []*Metric) {
	vcName := strings.Split(vcenter.Hostname, ".")[0]

	log.Printf("vcenter %s: initializing\n", vcName)
	// connect to vcenter
	ctx, cancel := context.WithCancel(context.Background())
	defer cancel()

	client, err := vcenter.Connect()
	if err != nil {
		log.Printf("vcenter %s: could not connect to vcenter - %s\n", vcName, err)
		return
	}

	defer func() {
		log.Printf("vcenter %s: disconnecting\n", vcName)
		err := client.Logout(ctx) // nolint: vetshadow
		if err != nil {
			log.Printf("vcenter %s: error logging out - %s\n", vcName, err)
		}
	}()

	// get the performance manager
	var perfmanager mo.PerformanceManager
	err = client.RetrieveOne(ctx, *client.ServiceContent.PerfManager, nil, &perfmanager)
	if err != nil {
		log.Printf("vcenter %s: could not get performance manager - %s\n", vcName, err)
		return
	}

	InitMetrics(metrics, &perfmanager)
	// add the metric to be collected in vcenter
	for _, metric := range metrics {
		for _, metricdef := range metric.Definition {
			if metricdef.Key == 0 {
				log.Printf("vcenter %s: metric key was not found %s", vcName, metricdef.Metric)
				continue
			}
			for _, mtype := range metric.ObjectType {
				vcenter.AddMetric(metricdef, mtype)
			}
		}
	}
	// initialize cache
	if cache == nil {
		cache = make(Cache)
	}
}

// Query : Query a vcenter
func (vcenter *VCenter) Query(interval int, domain string, replacepoint bool, properties []string, channel *chan backend.Point, wg *sync.WaitGroup) {
	defer func() {
		if wg != nil {
			wg.Done()
		}
	}()

	// prepare vcname
	vcName := strings.Replace(vcenter.Hostname, domain, "", -1)

	log.Printf("vcenter %s: setting up query inventory", vcName)

	// Create the contect
	ctx, cancel := context.WithCancel(context.Background())
	defer cancel()

	// Get the client
	client, err := vcenter.Connect()
	if err != nil {
		log.Printf("vcenter %s: could not connect to vcenter - %s\n", vcName, err)
		return
	}

	// wait to be properly connected to defer logout
	defer func() {
		log.Printf("vcenter %s: disconnecting\n", vcName)
		err := client.Logout(ctx) // nolint: vetshadow
		if err != nil {
			log.Printf("vcenter %s: error logging out - %s\n", vcName, err)
		}
	}()

	// Create the view manager
	var viewManager mo.ViewManager
	err = client.RetrieveOne(ctx, *client.ServiceContent.ViewManager, nil, &viewManager)
	if err != nil {
		log.Printf("vcenter %s: could not get view manager - %s\n", vcName, err)
		return
	}

	// Find all Datacenters accessed by the user
	datacenters := []types.ManagedObjectReference{}
	finder := find.NewFinder(client.Client, true)
	dcs, err := finder.DatacenterList(ctx, "*")
	if err != nil {
		log.Printf("vcenter %s: could not find a datacenter - %s\n", vcName, err)
		return
	}
	for _, child := range dcs {
		datacenters = append(datacenters, child.Reference())
	}

	// get the object types from properties
	objectTypes := []string{}
	for _, property := range properties {
		if propval, ok := Properties[property]; ok {
			for objkey := range propval {
				objectTypes = append(objectTypes, objkey)
			}
		}
	}
	// Get interesting object types from specified queries
	// Complete object of interest with required metrics
	for _, group := range vcenter.MetricGroups {
		found := false
		for _, tmp := range objectTypes {
			if group.ObjectType == tmp {
				found = true
				break
			}
		}
		if !found {
			objectTypes = append(objectTypes, group.ObjectType)
		}
	}

	// Loop trought datacenters and create the intersting object reference list
	mors := []types.ManagedObjectReference{}
	for _, datacenter := range datacenters {
		// Create the CreateContentView request
		req := types.CreateContainerView{This: viewManager.Reference(), Container: datacenter, Type: objectTypes, Recursive: true}
		res, err := methods.CreateContainerView(ctx, client.RoundTripper, &req) // nolint: vetshadow
		if err != nil {
			log.Printf("vcenter %s: could not create container view - %s\n", vcName, err)
			continue
		}
		// Retrieve the created ContentView
		var containerView mo.ContainerView
		err = client.RetrieveOne(ctx, res.Returnval, nil, &containerView)
		if err != nil {
			log.Printf("vcenter %s: could not get container - %s\n", vcName, err)
			continue
		}
		// Add found object to object list
		mors = append(mors, containerView.View...)
	}

	if len(mors) == 0 {
		log.Printf("vcenter %s: no object of intereset in types %s\n", vcName, strings.Join(objectTypes, ", "))
		return
	}

	//object for propery collection
	var objectSet []types.ObjectSpec
	for _, mor := range mors {
		objectSet = append(objectSet, types.ObjectSpec{Obj: mor, Skip: types.NewBool(false)})
	}

	//properties specifications
	reqProps := make(map[string][]string)
	//first fill in name for each object type
	for _, objType := range objectTypes {
		reqProps[objType] = []string{"name"}
	}
	//fill in the connection state and powerstate of virtualmachines
	reqProps["VirtualMachine"] = []string{"runtime.connectionState", "runtime.powerState"}
	reqProps["HostSystem"] = []string{"runtime.connectionState", "runtime.powerState"}
	//complete with required properties
	for _, property := range properties {
		if typeProperties, ok := Properties[property]; ok {
			for objType, typeProperties := range typeProperties {
				for _, typeProperty := range typeProperties {
					found := false
					for _, prop := range reqProps[objType] {
						if prop == typeProperty {
							found = true
							break
						}
					}
					if !found {
						reqProperties := append(reqProps[objType], typeProperty)
						reqProps[objType] = reqProperties
					}
				}
			}
		}
	}
	propSet := []types.PropertySpec{}
	for objType, props := range reqProps {
		propSet = append(propSet, types.PropertySpec{Type: objType, PathSet: props})
	}

	//retrieve properties
	propreq := types.RetrieveProperties{SpecSet: []types.PropertyFilterSpec{{ObjectSet: objectSet, PropSet: propSet}}}
	propres, err := client.PropertyCollector().RetrieveProperties(ctx, propreq)
	if err != nil {
		log.Printf("vcenter %s: could not retrieve object names - %s\n", vcName, err)
		return
	}

	// fill in the sections from queried data
	refs := make([]string, len(propres.Returnval))
	for _, objectContent := range propres.Returnval {
		refs = append(refs, objectContent.Obj.Value)
		for _, Property := range objectContent.PropSet {
			if section, ok := PropertiesSections[Property.Name]; ok {
				cache.Add(vcName, section, objectContent.Obj.Value, Property.Val)
			} else {
				log.Printf("vcenter %s: unhandled property '%s' for %s whose type is '%T'\n", vcName, Property.Name, objectContent.Obj.Value, Property.Val)
			}
		}
	}

	// cleanup buffer
	cache.CleanAll(vcName, refs)

	// create a map to resolve metric names
	metricKeys := []string{}
	for _, metricgroup := range vcenter.MetricGroups {
		for _, metricdef := range metricgroup.Metrics {
			i := utils.ValToString(metricdef.Key, "", true)
			cache.Add(vcName, "metrics", i, metricdef.Metric)
			metricKeys = append(metricKeys, i)
		}
	}
	// empty metric to names
	cache.Clean(vcName, "metrics", metricKeys)

	//create a map to resolve vm to their ressourcepool
	poolvms := []string{}
	for mor, vmmors := range *cache.LookupMorefs(vcName, "vms") {
		// only parse resource pools
		if strings.HasPrefix(mor, "rp-") {
			// find the full path of the resource pool
			poolmor := mor
			pools := []string{}
			for {
				poolname := cache.GetString(vcName, "names", poolmor)
				if len(*poolname) == 0 {
					// could not find name
					log.Printf("vcenter %s: could not find name for resourcepool %s\n", vcName, poolmor)
					break
				}
				if *poolname == "Resources" {
					// ignore root resourcepool
					break
				}
				// add the name to the path
				pools = append(pools, *poolname)
				newmor := cache.GetString(vcName, "parents", poolmor)
				if len(*newmor) == 0 {
					// no parent pool found
					log.Printf("vcenter %s: could not find parent for resourcepool %s\n", vcName, *poolname)
					break
				}
				poolmor = *newmor
				if !strings.HasPrefix(poolmor, "rp-") {
					break
				}
			}
			utils.Reverse(pools)
			poolpath := strings.Join(pools, "/")
			for _, vmmor := range *vmmors {
				if vmmor.Type == "VirtualMachine" {
					poolvms = append(poolvms, vmmor.Value)
					// Check if value already correct
					curpath := cache.GetString(vcName, "poolpaths", vmmor.Value)
					if curpath != nil {
						if poolpath == *curpath {
							continue
						}
					}
					// assign it
					cache.Add(vcName, "poolpaths", vmmor.Value, poolpath)
				}
			}
		}
	}
	// cleanup poolpaths
	cache.Clean(vcName, "poolpaths", poolvms)

	// create a map to resolve datastore ids to their names
	datastoreids := []string{}
	for mor, dsurl := range *cache.LookupString(vcName, "urls") {
		// find the datastore id
		regex := regexp.MustCompile("/([A-Fa-f0-9-]+)/$")
		matches := regex.FindAllString(*dsurl, 1)
		datastoreid := ""
		if len(matches) == 1 {
			datastoreid = strings.Trim(matches[0], "/")
		}
		// if an id is found, search for the name
		name := cache.GetString(vcName, "names", mor)
		if name != nil {
			// add the value to the index of ids
			datastoreids = append(datastoreids, datastoreid)
			// add the value to the cache
			cache.Add(vcName, "datastoreids", datastoreid, *name)
		}
	}
	cache.Clean(vcName, "datastoreids", datastoreids)

	cache.Purge(vcName, "folders")

	// Create Queries from interesting objects and requested metrics
	queries := []types.PerfQuerySpec{}

	// Common parameters
	intervalID := int32(20)
	endTime := time.Now().Add(time.Duration(-1) * time.Second)
	startTime := endTime.Add(time.Duration(-interval-1) * time.Second)

	// Parse objects
	skipped := 0
	for _, mor := range mors {
		// check connection state
		connectionState := cache.GetConnectionState(vcName, "connections", mor.Value)
		if connectionState != nil {
			if *connectionState != "connected" {
				skipped++
				continue
			}
		}
		// check power state
		powerState := cache.GetPowerState(vcName, "powers", mor.Value)
		if powerState != nil {
			if *powerState != "poweredOn" {
				skipped++
				continue
			}
		}
		metricIds := []types.PerfMetricId{}
		for _, metricgroup := range vcenter.MetricGroups {
			if metricgroup.ObjectType == mor.Type {
				for _, metricdef := range metricgroup.Metrics {
					metricIds = append(metricIds, types.PerfMetricId{CounterId: metricdef.Key, Instance: metricdef.Instances})
				}
			}
		}
		if len(metricIds) > 0 {
			queries = append(queries, types.PerfQuerySpec{Entity: mor, StartTime: &startTime, EndTime: &endTime, MetricId: metricIds, IntervalId: intervalID})
		}
	}

	// log skippped objects
	log.Printf("vcenter %s: skipped %d objects because they are either not connected or not powered on", vcName, skipped)

	// Check that there is something to query
	querycount := len(queries)
	if querycount == 0 {
		log.Printf("vcenter %s: no queries created!", vcName)
		return
	}
	metriccount := 0
	for _, query := range queries {
		metriccount = metriccount + len(query.MetricId)
	}

	expCounters := math.Ceil(float64(metriccount) * INSTANCERATIO)
<<<<<<< HEAD
  log.Printf("vcenter %s: queries generated", vcName)
  log.Printf("vcenter %s: %d queries\n", vcName, querycount)
  log.Printf("vcenter %s: %d total metricIds\n", vcName, metriccount)
  log.Printf("vcenter %s: %g total counter (accounting for %g instances ratio)\n", vcName, expCounters, INSTANCERATIO)
=======
	log.Printf("vcenter %s: queries generated", vcName)
	log.Printf("vcenter %s: %d queries\n", vcName, querycount)
	log.Printf("vcenter %s: %d total metricIds\n", vcName, metriccount)
	log.Printf("vcenter %s: %g total counter (accounting for %g instances ratio)\n", vcName, expCounters, INSTANCERATIO)
>>>>>>> 51bd2931

	// separate in batches of queries if to avoid 500000 returend perf limit
	batches := math.Ceil(expCounters / VCENTERRESULTLIMIT)
	batchqueries := make([]types.QueryPerf, int(batches))
	querieslen := len(queries)
	batchsize := int(math.Ceil(float64(querieslen) / batches))
	batchnum := 0
	for i := 0; i < querieslen; i += batchsize {
		end := i + batchsize
		if end > querieslen {
			end = querieslen
		}
		batchqueries[batchnum] = types.QueryPerf{This: *client.ServiceContent.PerfManager, QuerySpec: queries[i:end]}
		batchnum++
	}
	log.Printf("%d threads generated to execute queries", len(batchqueries))
	for i, query := range batchqueries {
		log.Printf("Thread %d requests %d metrics", i+1, len(query.QuerySpec))
	}

	// make each queries in separate functions
	// use a wait group to avoid exiting if all threads are not finished

	// create the wait group and declare the amount of threads
	var querieswaitgroup sync.WaitGroup
	querieswaitgroup.Add(len(batchqueries))

	// execute the threads
	for i, query := range batchqueries {
		go ExecuteQueries(ctx, i+1, client.RoundTripper, &cache, &query, endTime.Unix(), replacepoint, domain, vcName, channel, &querieswaitgroup)
	}

	//wait fot the waitgroup
	querieswaitgroup.Wait()

}

// ExecuteQueries : Query a vcenter for performances
func ExecuteQueries(ctx context.Context, id int, r soap.RoundTripper, cache *Cache, queryperf *types.QueryPerf, timeStamp int64, replacepoint bool, domain string, vcName string, channel *chan backend.Point, wg *sync.WaitGroup) {

	// Starting informations
<<<<<<< HEAD
  log.Printf("vcenter %s thread %d: requesting %d metrics\n", vcName, id, len(queryperf.QuerySpec))
=======
	requestedcount := len(queryperf.QuerySpec)
	log.Printf("vcenter %s thread %d: requesting %d metrics\n", vcName, id, requestedcount)
>>>>>>> 51bd2931

	// Query the performances
	perfres, err := methods.QueryPerf(ctx, r, queryperf)

	// Tell the waitgroup that we are done
	wg.Done()

	// Check the result
	if err != nil {
		log.Printf("vcenter %s thread %d: could not request perfs - %s\n", vcName, id, err)
		return
	}

	// Get the result
	returncount := len(perfres.Returnval)
	if returncount == 0 {
		log.Printf("vcenter %s thread %d: no result returned by queries\n", vcName, id)
		return
	}
	log.Printf("vcenter %s thread %d: retuned %d metrics\n", vcName, id, returncount)

	// create an array to store vm to folder path resolution
	cache.Purge(vcName, "folders")

	// Parse results
	// no need to wait here because this is only processing (no connection to vcenter needed)
	for _, base := range perfres.Returnval {
		go ProcessMetric(cache, base.(*types.PerfEntityMetric), timeStamp, replacepoint, domain, vcName, channel)
	}
<<<<<<< HEAD
}

// ProcessMetric : Process Metric to metric queue
func ProcessMetric(cache *Cache, pem *types.PerfEntityMetric, timeStamp int64, replacepoint bool, domain string, vcName string, channel *chan backend.Point) {
	// name checks the name of the object
	name := cache.FindString(vcName, "names", pem.Entity.Value)
	name = strings.ToLower(strings.Replace(name, domain, "", -1))
	if replacepoint {
		name = strings.Replace(name, ".", "_", -1)
	}
	//find datastore
	datastore := cache.FindNames(vcName, "datastores", pem.Entity.Value)
	//find host and cluster
	vmhost, cluster := cache.FindHostAndCluster(vcName, pem.Entity.Value)
	vmhost = strings.Replace(vmhost, domain, "", -1)
	//find network
	network := cache.FindNames(vcName, "networks", pem.Entity.Value)
	//find resource pool path
	resourcepool := cache.FindName(vcName, "poolpaths", pem.Entity.Value)
	//find folder path
	paths := []string{}
	if strings.HasPrefix(pem.Entity.Value, "vm-") {
		current := cache.GetString(vcName, "parents", pem.Entity.Value)
		for {
			if current == nil {
				break
			}
			if !(strings.HasPrefix(*current, "folder-") || strings.HasPrefix(*current, "group-")) {
				break
			}
			foldername := cache.GetString(vcName, "names", *current)
			if foldername == nil {
        log.Printf("vcenter %s: folder name not found for %s", vcName, *current)
=======

	// Check missing values in the aftermath
	if requestedcount > returncount {
		log.Printf("vcenter %s thread %d: returned count is lower that requested count", vcName, id)
		// check requested entities
		reqmorefs := make([]string, requestedcount)
		for i := 0; i < requestedcount; i++ {
			reqmorefs[i] = queryperf.QuerySpec[i].Entity.Value
		}
		// check missing entities
		missmorefs := []string{}
		for i := 0; i < requestedcount; i++ {
			found := false
			for j := 0; j < returncount; j++ {
				if perfres.Returnval[j].(*types.PerfEntityMetric).Entity.Value == queryperf.QuerySpec[i].Entity.Value {
					found = true
					break
				}
			}
			if !found {
				missmorefs = append(missmorefs, queryperf.QuerySpec[i].Entity.Value)
			}
		}
		// output missing metrics
		for i := 0; i < len(missmorefs); i++ {
			log.Printf("vcenter %s thread %d: missing metrics for %s", vcName, id, missmorefs[i])
		}
	}
}

// ProcessMetric : Process Metric to metric queue
func ProcessMetric(cache *Cache, pem *types.PerfEntityMetric, timeStamp int64, replacepoint bool, domain string, vcName string, channel *chan backend.Point) {
	// name checks the name of the object
	name := cache.FindString(vcName, "names", pem.Entity.Value)
	name = strings.ToLower(strings.Replace(name, domain, "", -1))
	if replacepoint {
		name = strings.Replace(name, ".", "_", -1)
	}
	//find datastore
	datastore := cache.FindNames(vcName, "datastores", pem.Entity.Value)
	//find host and cluster
	vmhost, cluster := cache.FindHostAndCluster(vcName, pem.Entity.Value)
	vmhost = strings.Replace(vmhost, domain, "", -1)
	//find network
	network := cache.FindNames(vcName, "networks", pem.Entity.Value)
	//find resource pool path
	resourcepool := cache.FindName(vcName, "poolpaths", pem.Entity.Value)
	//find folder path
	paths := []string{}
	if strings.HasPrefix(pem.Entity.Value, "vm-") {
		current := cache.GetString(vcName, "parents", pem.Entity.Value)
		for {
			if current == nil {
				break
			}
			if !(strings.HasPrefix(*current, "folder-") || strings.HasPrefix(*current, "group-")) {
				break
			}
			foldername := cache.GetString(vcName, "names", *current)
			if foldername == nil {
				log.Printf("vcenter %s: folder name not found for %s", vcName, *current)
>>>>>>> 51bd2931
				break
			}
			if *foldername == "vm" {
				break
			}
			paths = append(paths, *foldername)
			current = cache.GetString(vcName, "parents", *current)
		}
	}
	utils.Reverse(paths)
	folderpath := strings.Join(paths, "/")
	//find tags
	vitags := cache.FindTags(vcName, pem.Entity.Value)
	if len(pem.Value) == 0 {
<<<<<<< HEAD
    log.Printf("vcenter %s: bo values returned in query!", vcName)
=======
		log.Printf("vcenter %s: bo values returned in query!", vcName)
>>>>>>> 51bd2931
	}
	objType := strings.ToLower(pem.Entity.Type)
	// replace point in vcname
	rvcname := vcName
	if replacepoint {
		rvcname = strings.Replace(rvcname, ".", "_", -1)
	}
	// prepare basic informaitons of point
	point := backend.Point{
		VCenter:      rvcname,
		ObjectType:   objType,
		ObjectName:   name,
		Datastore:    datastore,
		ESXi:         vmhost,
		Cluster:      cluster,
		Network:      network,
		ResourcePool: resourcepool,
		Folder:       folderpath,
		ViTags:       vitags,
		Timestamp:    timeStamp,
	}
	//send disk infos
	diskInfos := cache.GetDiskInfos(vcName, "disks", pem.Entity.Value)
	if diskInfos != nil {
		for _, diskInfo := range *diskInfos {
			// skip if no capacity
			if diskInfo.Capacity == 0 {
				continue
			}
			// format disk path
			diskPath := strings.Replace(diskInfo.DiskPath, "\\", "/", -1)
			// send free space
			point.Group = "guestdisk"
			point.Counter = "freespace"
			point.Instance = diskPath
			point.Rollup = "latest"
			point.Value = diskInfo.FreeSpace
			*channel <- point
			// send capacity
			point.Group = "guestdisk"
			point.Counter = "capacity"
			point.Instance = diskPath
<<<<<<< HEAD
			point.Rollup = "latest"
			point.Value = diskInfo.Capacity
			*channel <- point
			// send usage %
			point.Group = "guestdisk"
			point.Counter = "usage"
			point.Instance = diskPath
			point.Rollup = "latest"
=======
			point.Rollup = "latest"
			point.Value = diskInfo.Capacity
			*channel <- point
			// send usage %
			point.Group = "guestdisk"
			point.Counter = "usage"
			point.Instance = diskPath
			point.Rollup = "latest"
>>>>>>> 51bd2931
			point.Value = int64(10000 * (1 - (float64(diskInfo.FreeSpace) / float64(diskInfo.Capacity))))
			*channel <- point
		}
	}
	// send numcpu infos
	numcpu := cache.GetInt32(vcName, "cpus", pem.Entity.Value)
	if numcpu != nil {
		point.Group = "cpu"
		point.Counter = "count"
		point.Instance = ""
		point.Rollup = "latest"
		point.Value = int64(*numcpu)
		*channel <- point
	}
	// send numcpu infos
	memorysizemb := cache.GetInt32(vcName, "memories", pem.Entity.Value)
	if memorysizemb != nil {
		point.Group = "mem"
		point.Counter = "sizemb"
		point.Instance = ""
		point.Rollup = "latest"
		point.Value = int64(*memorysizemb)
		*channel <- point
	}
	for _, baseserie := range pem.Value {
		serie := baseserie.(*types.PerfMetricIntSeries)
		metricName := cache.FindMetricName(vcName, serie.Id.CounterId)
		metricName = strings.ToLower(metricName)
		metricparts := strings.Split(metricName, ".")
		point.Group, point.Counter, point.Rollup = metricparts[0], metricparts[1], metricparts[2]
		point.Instance = serie.Id.Instance
		if len(point.Instance) > 0 && point.Group == "datastore" {
			newDatastore := cache.GetString(vcName, "datastoreids", point.Instance)
			if newDatastore != nil {
				point.Datastore = []string{*newDatastore}
			} else {
				point.Datastore = []string{}
			}
<<<<<<< HEAD
		}
		var value int64 = -1
		switch {
		case strings.HasSuffix(metricName, ".average"):
			value = utils.Average(serie.Value...)
		case strings.HasSuffix(metricName, ".maximum"):
			value = utils.Max(serie.Value...)
		case strings.HasSuffix(metricName, ".minimum"):
			value = utils.Min(serie.Value...)
		case strings.HasSuffix(metricName, ".latest"):
			value = serie.Value[len(serie.Value)-1]
		case strings.HasSuffix(metricName, ".summation"):
			value = utils.Sum(serie.Value...)
		}
=======
		}
		var value int64 = -1
		if len(serie.Value) == 0 {
			log.Printf("process: point %s for %s has no values", metricName, point.ObjectName)
			point.Value = value
			*channel <- point
			return
		}
		switch {
		case strings.HasSuffix(metricName, ".average"):
			value = utils.Average(serie.Value...)
		case strings.HasSuffix(metricName, ".maximum"):
			value = utils.Max(serie.Value...)
		case strings.HasSuffix(metricName, ".minimum"):
			value = utils.Min(serie.Value...)
		case strings.HasSuffix(metricName, ".latest"):
			value = serie.Value[len(serie.Value)-1]
		case strings.HasSuffix(metricName, ".summation"):
			value = utils.Sum(serie.Value...)
		}
>>>>>>> 51bd2931
		point.Value = value
		*channel <- point
	}
}<|MERGE_RESOLUTION|>--- conflicted
+++ resolved
@@ -469,17 +469,10 @@
 	}
 
 	expCounters := math.Ceil(float64(metriccount) * INSTANCERATIO)
-<<<<<<< HEAD
   log.Printf("vcenter %s: queries generated", vcName)
   log.Printf("vcenter %s: %d queries\n", vcName, querycount)
   log.Printf("vcenter %s: %d total metricIds\n", vcName, metriccount)
   log.Printf("vcenter %s: %g total counter (accounting for %g instances ratio)\n", vcName, expCounters, INSTANCERATIO)
-=======
-	log.Printf("vcenter %s: queries generated", vcName)
-	log.Printf("vcenter %s: %d queries\n", vcName, querycount)
-	log.Printf("vcenter %s: %d total metricIds\n", vcName, metriccount)
-	log.Printf("vcenter %s: %g total counter (accounting for %g instances ratio)\n", vcName, expCounters, INSTANCERATIO)
->>>>>>> 51bd2931
 
 	// separate in batches of queries if to avoid 500000 returend perf limit
 	batches := math.Ceil(expCounters / VCENTERRESULTLIMIT)
@@ -521,12 +514,8 @@
 func ExecuteQueries(ctx context.Context, id int, r soap.RoundTripper, cache *Cache, queryperf *types.QueryPerf, timeStamp int64, replacepoint bool, domain string, vcName string, channel *chan backend.Point, wg *sync.WaitGroup) {
 
 	// Starting informations
-<<<<<<< HEAD
-  log.Printf("vcenter %s thread %d: requesting %d metrics\n", vcName, id, len(queryperf.QuerySpec))
-=======
 	requestedcount := len(queryperf.QuerySpec)
 	log.Printf("vcenter %s thread %d: requesting %d metrics\n", vcName, id, requestedcount)
->>>>>>> 51bd2931
 
 	// Query the performances
 	perfres, err := methods.QueryPerf(ctx, r, queryperf)
@@ -556,7 +545,34 @@
 	for _, base := range perfres.Returnval {
 		go ProcessMetric(cache, base.(*types.PerfEntityMetric), timeStamp, replacepoint, domain, vcName, channel)
 	}
-<<<<<<< HEAD
+
+	// Check missing values in the aftermath
+	if requestedcount > returncount {
+		log.Printf("vcenter %s thread %d: returned count is lower that requested count", vcName, id)
+		// check requested entities
+		reqmorefs := make([]string, requestedcount)
+		for i := 0; i < requestedcount; i++ {
+			reqmorefs[i] = queryperf.QuerySpec[i].Entity.Value
+		}
+		// check missing entities
+		missmorefs := []string{}
+		for i := 0; i < requestedcount; i++ {
+			found := false
+			for j := 0; j < returncount; j++ {
+				if perfres.Returnval[j].(*types.PerfEntityMetric).Entity.Value == queryperf.QuerySpec[i].Entity.Value {
+					found = true
+					break
+				}
+			}
+			if !found {
+				missmorefs = append(missmorefs, queryperf.QuerySpec[i].Entity.Value)
+			}
+		}
+		// output missing metrics
+		for i := 0; i < len(missmorefs); i++ {
+			log.Printf("vcenter %s thread %d: missing metrics for %s", vcName, id, missmorefs[i])
+		}
+	}
 }
 
 // ProcessMetric : Process Metric to metric queue
@@ -589,70 +605,7 @@
 			}
 			foldername := cache.GetString(vcName, "names", *current)
 			if foldername == nil {
-        log.Printf("vcenter %s: folder name not found for %s", vcName, *current)
-=======
-
-	// Check missing values in the aftermath
-	if requestedcount > returncount {
-		log.Printf("vcenter %s thread %d: returned count is lower that requested count", vcName, id)
-		// check requested entities
-		reqmorefs := make([]string, requestedcount)
-		for i := 0; i < requestedcount; i++ {
-			reqmorefs[i] = queryperf.QuerySpec[i].Entity.Value
-		}
-		// check missing entities
-		missmorefs := []string{}
-		for i := 0; i < requestedcount; i++ {
-			found := false
-			for j := 0; j < returncount; j++ {
-				if perfres.Returnval[j].(*types.PerfEntityMetric).Entity.Value == queryperf.QuerySpec[i].Entity.Value {
-					found = true
-					break
-				}
-			}
-			if !found {
-				missmorefs = append(missmorefs, queryperf.QuerySpec[i].Entity.Value)
-			}
-		}
-		// output missing metrics
-		for i := 0; i < len(missmorefs); i++ {
-			log.Printf("vcenter %s thread %d: missing metrics for %s", vcName, id, missmorefs[i])
-		}
-	}
-}
-
-// ProcessMetric : Process Metric to metric queue
-func ProcessMetric(cache *Cache, pem *types.PerfEntityMetric, timeStamp int64, replacepoint bool, domain string, vcName string, channel *chan backend.Point) {
-	// name checks the name of the object
-	name := cache.FindString(vcName, "names", pem.Entity.Value)
-	name = strings.ToLower(strings.Replace(name, domain, "", -1))
-	if replacepoint {
-		name = strings.Replace(name, ".", "_", -1)
-	}
-	//find datastore
-	datastore := cache.FindNames(vcName, "datastores", pem.Entity.Value)
-	//find host and cluster
-	vmhost, cluster := cache.FindHostAndCluster(vcName, pem.Entity.Value)
-	vmhost = strings.Replace(vmhost, domain, "", -1)
-	//find network
-	network := cache.FindNames(vcName, "networks", pem.Entity.Value)
-	//find resource pool path
-	resourcepool := cache.FindName(vcName, "poolpaths", pem.Entity.Value)
-	//find folder path
-	paths := []string{}
-	if strings.HasPrefix(pem.Entity.Value, "vm-") {
-		current := cache.GetString(vcName, "parents", pem.Entity.Value)
-		for {
-			if current == nil {
-				break
-			}
-			if !(strings.HasPrefix(*current, "folder-") || strings.HasPrefix(*current, "group-")) {
-				break
-			}
-			foldername := cache.GetString(vcName, "names", *current)
-			if foldername == nil {
 				log.Printf("vcenter %s: folder name not found for %s", vcName, *current)
->>>>>>> 51bd2931
 				break
 			}
 			if *foldername == "vm" {
@@ -667,11 +620,7 @@
 	//find tags
 	vitags := cache.FindTags(vcName, pem.Entity.Value)
 	if len(pem.Value) == 0 {
-<<<<<<< HEAD
     log.Printf("vcenter %s: bo values returned in query!", vcName)
-=======
-		log.Printf("vcenter %s: bo values returned in query!", vcName)
->>>>>>> 51bd2931
 	}
 	objType := strings.ToLower(pem.Entity.Type)
 	// replace point in vcname
@@ -714,7 +663,6 @@
 			point.Group = "guestdisk"
 			point.Counter = "capacity"
 			point.Instance = diskPath
-<<<<<<< HEAD
 			point.Rollup = "latest"
 			point.Value = diskInfo.Capacity
 			*channel <- point
@@ -723,16 +671,6 @@
 			point.Counter = "usage"
 			point.Instance = diskPath
 			point.Rollup = "latest"
-=======
-			point.Rollup = "latest"
-			point.Value = diskInfo.Capacity
-			*channel <- point
-			// send usage %
-			point.Group = "guestdisk"
-			point.Counter = "usage"
-			point.Instance = diskPath
-			point.Rollup = "latest"
->>>>>>> 51bd2931
 			point.Value = int64(10000 * (1 - (float64(diskInfo.FreeSpace) / float64(diskInfo.Capacity))))
 			*channel <- point
 		}
@@ -771,9 +709,14 @@
 			} else {
 				point.Datastore = []string{}
 			}
-<<<<<<< HEAD
 		}
 		var value int64 = -1
+		if len(serie.Value) == 0 {
+			log.Printf("process: point %s for %s has no values", metricName, point.ObjectName)
+			point.Value = value
+			*channel <- point
+			return
+		}
 		switch {
 		case strings.HasSuffix(metricName, ".average"):
 			value = utils.Average(serie.Value...)
@@ -786,28 +729,6 @@
 		case strings.HasSuffix(metricName, ".summation"):
 			value = utils.Sum(serie.Value...)
 		}
-=======
-		}
-		var value int64 = -1
-		if len(serie.Value) == 0 {
-			log.Printf("process: point %s for %s has no values", metricName, point.ObjectName)
-			point.Value = value
-			*channel <- point
-			return
-		}
-		switch {
-		case strings.HasSuffix(metricName, ".average"):
-			value = utils.Average(serie.Value...)
-		case strings.HasSuffix(metricName, ".maximum"):
-			value = utils.Max(serie.Value...)
-		case strings.HasSuffix(metricName, ".minimum"):
-			value = utils.Min(serie.Value...)
-		case strings.HasSuffix(metricName, ".latest"):
-			value = serie.Value[len(serie.Value)-1]
-		case strings.HasSuffix(metricName, ".summation"):
-			value = utils.Sum(serie.Value...)
-		}
->>>>>>> 51bd2931
 		point.Value = value
 		*channel <- point
 	}

--- conflicted
+++ resolved
@@ -77,11 +77,7 @@
       path: /var/run/docker.sock
     commands:
     - make docker-linux-arm
-<<<<<<< HEAD
     - docker login -u cblomart -p $DOCKER_PASSWORD
-=======
-    - docker login -u $DOCKER_USERNAME -p $DOCKER_PASSWORD
->>>>>>> 4fc9b8d4
     - make push-linux-arm
     when:
       event: [ tag ]
